--- conflicted
+++ resolved
@@ -937,17 +937,13 @@
         // Ignoring cast_sign_loss because we know step_distance should positive
         // Ignoring cast_possible_truncation because we rounded down using f32::floor()
         #[allow(clippy::cast_possible_truncation, clippy::cast_sign_loss)]
-<<<<<<< HEAD
-        let num_samples = Math::floor((end - start) / step_distance) as u32;
-=======
-        let mut num_samples = ((end - start) / step_distance).floor() as u32;
+        let mut num_samples = Math::floor((end - start) / step_distance) as u32;
 
         // If the num of samples we have specified here floors to 0 for an Unbounded starting range limit - we intentionally up that to 1 to give us the starting point
         // This should cover full "interpolation" of curves with a distance close or under the sampling value
         if num_samples == 0 && range.start_bound() == Bound::Unbounded {
             num_samples = 1;
         }
->>>>>>> 9ca1398c
 
         let mut samples: Vec<_> = (0..num_samples)
             .map(|i| {
@@ -1166,22 +1162,14 @@
         test_pos_rot_equivalence!(&path.qi, &start_pose, POSROT_EPSILON);
         test_pos_rot_equivalence!(&path.endpoint(), &goal_pose, POSROT_EPSILON);
 
-<<<<<<< HEAD
         #[cfg(feature = "alloc")]
         {
             let interpolated = path.sample_many(0.4);
             let first_point = interpolated.first().unwrap();
             let last_pose = interpolated.last().unwrap();
-            test_pos_rot_equivalence!(first_point, &start_pose, epsilon);
-            test_pos_rot_equivalence!(last_pose, &goal_pose, epsilon);
-        }
-=======
-        let interpolated = path.sample_many(0.4);
-        let first_point = interpolated.first().unwrap();
-        let last_pose = interpolated.last().unwrap();
-        test_pos_rot_equivalence!(first_point, &start_pose, POSROT_EPSILON);
-        test_pos_rot_equivalence!(last_pose, &goal_pose, POSROT_EPSILON);
->>>>>>> 9ca1398c
+            test_pos_rot_equivalence!(first_point, &start_pose, POSROT_EPSILON);
+            test_pos_rot_equivalence!(last_pose, &goal_pose, POSROT_EPSILON);
+        }
     }
 
     #[test]
